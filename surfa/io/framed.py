--- conflicted
+++ resolved
@@ -410,10 +410,6 @@
             type_map = {
                 np.bool_: 0,
                 np.uint8: 0,
-<<<<<<< HEAD
-                np.bool_: 0,
-=======
->>>>>>> 7ca4664e
                 np.int32: 1,
                 np.floating: 3,
                 np.int16: 4,
